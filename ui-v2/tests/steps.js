/* eslint no-console: "off" */
import yadda from './helpers/yadda';
import { currentURL, click, triggerKeyEvent, find } from '@ember/test-helpers';
import getDictionary from '@hashicorp/ember-cli-api-double/dictionary';
import pages from 'consul-ui/tests/pages';
import api from 'consul-ui/tests/helpers/api';

const create = function(number, name, value) {
  // don't return a promise here as
  // I don't need it to wait
  api.server.createList(name, number, value);
};
var currentPage;
export default function(assert) {
  return (
    yadda.localisation.English.library(
      getDictionary(function(model, cb) {
        switch (model) {
          case 'datacenter':
          case 'datacenters':
          case 'dcs':
            model = 'dc';
            break;
          case 'services':
            model = 'service';
            break;
          case 'nodes':
            model = 'node';
            break;
          case 'kvs':
            model = 'kv';
            break;
          case 'acls':
            model = 'acl';
            break;
          case 'sessions':
            model = 'session';
            break;
        }
        cb(null, model);
      }, yadda)
    )
      // doubles
      .given(['$number $model model[s]?', '$number $model models'], function(number, model) {
        return create(number, model);
      })
      .given(['$number $model model[s]? with the value "$value"'], function(number, model, value) {
        return create(number, model, value);
      })
      .given(
        ['$number $model model[s]? from yaml\n$yaml', '$number $model model[s]? from json\n$json'],
        function(number, model, data) {
          return create(number, model, data);
        }
      )
      // interactions
      .when('I visit the $name page', function(name) {
        currentPage = pages[name];
        return currentPage.visit();
      })
      .when('I visit the $name page for the "$id" $model', function(name, id, model) {
        currentPage = pages[name];
        return currentPage.visit({
          [model]: id,
        });
      })
      .when(
        ['I visit the $name page for yaml\n$yaml', 'I visit the $name page for json\n$json'],
        function(name, data) {
          currentPage = pages[name];
          // TODO: Consider putting an assertion here for testing the current url
          // do I absolutely definitely need that all the time?
          return pages[name].visit(data);
        }
      )
      .when('I click "$selector"', function(selector) {
        return click(selector);
      })
      .when('I click $prop on the $component', function(prop, component) {
        // Collection
        var obj;
        if (typeof currentPage[component].objectAt === 'function') {
          obj = currentPage[component].objectAt(0);
        } else {
          obj = currentPage[component];
        }
        const func = obj[prop].bind(obj);
        try {
          return func();
        } catch (e) {
          console.error(e);
          throw new Error(`The '${prop}' property on the '${component}' page object doesn't exist`);
        }
      })
      .when('I submit', function(selector) {
        return currentPage.submit();
      })
      .then('I fill in "$name" with "$value"', function(name, value) {
        return currentPage.fillIn(name, value);
      })
      .then(['I fill in with yaml\n$yaml', 'I fill in with json\n$json'], function(data) {
        return Object.keys(data).reduce(function(prev, item, i, arr) {
          return prev.fillIn(item, data[item]);
        }, currentPage);
      })
      .then(['I type with yaml\n$yaml'], function(data) {
        const keys = Object.keys(data);
        return keys
          .reduce(function(prev, item, i, arr) {
            return prev.fillIn(item, data[item]);
          }, currentPage)
          .then(function() {
            return Promise.all(
              keys.map(function(item) {
                return triggerKeyEvent(`[name="${item}"]`, 'keyup', 83);
              })
            );
          });
      })
      // debugging helpers
      .then('print the current url', function(url) {
        console.log(currentURL());
        return Promise.resolve();
      })
      .then('log the "$text"', function(text) {
        console.log(text);
        return Promise.resolve();
      })
      .then('pause for $milliseconds', function(milliseconds) {
        return new Promise(function(resolve) {
          setTimeout(resolve, milliseconds);
        });
      })
      // assertions
      .then('a $method request is made to "$url" with the body from yaml\n$yaml', function(
        method,
        url,
        data
      ) {
        const request = api.server.history[api.server.history.length - 2];
        assert.equal(
          request.method,
          method,
          `Expected the request method to be ${method}, was ${request.method}`
        );
        assert.equal(request.url, url, `Expected the request url to be ${url}, was ${request.url}`);
        const body = JSON.parse(request.requestBody);
        Object.keys(data).forEach(function(key, i, arr) {
          assert.equal(
            body[key],
            data[key],
            `Expected the payload to contain ${key} to equal ${body[key]}, ${key} was ${data[key]}`
          );
        });
      })
      // TODO: This one can replace the above one, it covers more use cases
      // also DRY it out a bit
      .then('a $method request is made to "$url" from yaml\n$yaml', function(method, url, yaml) {
        const request = api.server.history[api.server.history.length - 2];
        assert.equal(
          request.method,
          method,
          `Expected the request method to be ${method}, was ${request.method}`
        );
        assert.equal(request.url, url, `Expected the request url to be ${url}, was ${request.url}`);
        let data = yaml.body || {};
        const body = JSON.parse(request.requestBody);
        Object.keys(data).forEach(function(key, i, arr) {
          assert.equal(
            body[key],
            data[key],
            `Expected the payload to contain ${key} to equal ${body[key]}, ${key} was ${data[key]}`
          );
        });
        data = yaml.headers || {};
        const headers = request.requestHeaders;
        Object.keys(data).forEach(function(key, i, arr) {
          assert.equal(
            headers[key],
            data[key],
            `Expected the payload to contain ${key} to equal ${headers[key]}, ${key} was ${
              data[key]
            }`
          );
        });
      })
      .then('a $method request is made to "$url" with the body "$body"', function(
        method,
        url,
        data
      ) {
        const request = api.server.history[api.server.history.length - 2];
        assert.equal(
          request.method,
          method,
          `Expected the request method to be ${method}, was ${request.method}`
        );
        assert.equal(request.url, url, `Expected the request url to be ${url}, was ${request.url}`);
        const body = request.requestBody;
        assert.equal(
          body,
          data,
          `Expected the request body to be ${body}, was ${request.requestBody}`
        );
      })
      .then('a $method request is made to "$url"', function(method, url) {
        const request = api.server.history[api.server.history.length - 2];
        assert.equal(
          request.method,
          method,
          `Expected the request method to be ${method}, was ${request.method}`
        );
        assert.equal(request.url, url, `Expected the request url to be ${url}, was ${request.url}`);
      })
      .then('the url should be $url', function(url) {
        // TODO: nice! $url should be wrapped in ""
        if (url === "''") {
          url = '';
        }
        const current = currentURL() || '';
        assert.equal(current, url, `Expected the url to be ${url} was ${current}`);
      })
      .then(['I see $num $model', 'I see $num $model model', 'I see $num $model models'], function(
        num,
        model
      ) {
        const len = currentPage[`${model}s`].filter(function(item) {
          return item.isVisible;
        }).length;

        assert.equal(len, num, `Expected ${num} ${model}s, saw ${len}`);
      })
      .then(['I see $num $model model with the $property "$value"'], function(
        num,
        model,
        property,
        value
      ) {
        const len = currentPage[`${model}s`].filter(function(item) {
          return item.isVisible && item[property] == value;
        }).length;
        assert.equal(
          len,
          num,
          `Expected ${num} ${model}s with ${property} set to "${value}", saw ${len}`
        );
      })
<<<<<<< HEAD
      // TODO: Make this accept a 'contains' word so you can search for text containing also
=======
      .then('I have settings like yaml\n$yaml', function(data) {
        // TODO: Inject this
        const settings = window.localStorage;
        Object.keys(data).forEach(function(prop) {
          const actual = settings.getItem(prop);
          const expected = data[prop];
          assert.strictEqual(actual, expected, `Expected settings to be ${expected} was ${actual}`);
        });
      })
>>>>>>> b41d19c3
      .then('I see $property on the $component like yaml\n$yaml', function(
        property,
        component,
        yaml
      ) {
        const _component = currentPage[component];
        const iterator = new Array(_component.length).fill(true);
        // this will catch if we get aren't managing to select a component
        assert.ok(iterator.length > 0);
        iterator.forEach(function(item, i, arr) {
          const actual = _component.objectAt(i)[property];
          // anything coming from the DOM is going to be text/strings
          // if the yaml has numbers, cast them to strings
          // TODO: This would get problematic for deeper objects
          // will have to look to do this recursively
          const expected = typeof yaml[i] === 'number' ? yaml[i].toString() : yaml[i];

          assert.deepEqual(
            actual,
            expected,
            `Expected to see ${property} on ${component}[${i}] as ${JSON.stringify(
              expected
            )}, was ${JSON.stringify(actual)}`
          );
        });
      })
      .then(['I see $property on the $component'], function(property, component) {
        // TODO: Time to work on repetition
        // Collection
        var obj;
        if (typeof currentPage[component].objectAt === 'function') {
          obj = currentPage[component].objectAt(0);
        } else {
          obj = currentPage[component];
        }
        let _component;
        if (typeof obj === 'function') {
          const func = obj[property].bind(obj);
          try {
            _component = func();
          } catch (e) {
            console.error(e);
            throw new Error(
              `The '${property}' property on the '${component}' page object doesn't exist`
            );
          }
        } else {
          _component = obj;
        }
        assert.ok(_component[property], `Expected to see ${property} on ${component}`);
      })
      .then(["I don't see $property on the $component"], function(property, component) {
        // Collection
        var obj;
        if (typeof currentPage[component].objectAt === 'function') {
          obj = currentPage[component].objectAt(0);
        } else {
          obj = currentPage[component];
        }
        const func = obj[property].bind(obj);
        assert.throws(
          function() {
            func();
          },
          function(e) {
            return e.toString().indexOf('Element not found') !== -1;
          },
          `Expected to not see ${property} on ${component}`
        );
      })
      .then(['I see $property'], function(property, component) {
        assert.ok(currentPage[property], `Expected to see ${property}`);
      })
      .then(['I see the text "$text" in "$selector"'], function(text, selector) {
        assert.ok(
          find(selector).textContent.indexOf(text) !== -1,
          `Expected to see "${text}" in "${selector}"`
        );
      })
      // TODO: Think of better language
      // TODO: These should be mergeable
      .then(['"$selector" has the "$class" class'], function(selector, cls) {
        // because `find` doesn't work, guessing its sandboxed to ember's container
        assert.ok(document.querySelector(selector).classList.contains(cls));
      })
      .then(['"$selector" doesn\'t have the "$class" class'], function(selector, cls) {
        assert.ok(!document.querySelector(selector).classList.contains(cls));
      })
      .then('ok', function() {
        assert.ok(true);
      })
  );
}<|MERGE_RESOLUTION|>--- conflicted
+++ resolved
@@ -245,9 +245,7 @@
           `Expected ${num} ${model}s with ${property} set to "${value}", saw ${len}`
         );
       })
-<<<<<<< HEAD
       // TODO: Make this accept a 'contains' word so you can search for text containing also
-=======
       .then('I have settings like yaml\n$yaml', function(data) {
         // TODO: Inject this
         const settings = window.localStorage;
@@ -257,7 +255,6 @@
           assert.strictEqual(actual, expected, `Expected settings to be ${expected} was ${actual}`);
         });
       })
->>>>>>> b41d19c3
       .then('I see $property on the $component like yaml\n$yaml', function(
         property,
         component,
