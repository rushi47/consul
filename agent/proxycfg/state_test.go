--- conflicted
+++ resolved
@@ -903,17 +903,6 @@
 						require.True(t, snap.IngressGateway.IsEmpty())
 						require.True(t, snap.TerminatingGateway.IsEmpty())
 						require.Equal(t, indexedRoots, snap.Roots)
-<<<<<<< HEAD
-						require.Empty(t, snap.TerminatingGateway.WatchedServices)
-						require.Empty(t, snap.TerminatingGateway.ServiceGroups)
-						require.Empty(t, snap.TerminatingGateway.WatchedLeaves)
-						require.Empty(t, snap.TerminatingGateway.ServiceLeaves)
-						require.Empty(t, snap.TerminatingGateway.WatchedResolvers)
-						require.Empty(t, snap.TerminatingGateway.ServiceResolvers)
-						require.Empty(t, snap.TerminatingGateway.WatchedIntentions)
-						require.Empty(t, snap.TerminatingGateway.GatewayServices)
-=======
->>>>>>> be247517
 					},
 				},
 			},
